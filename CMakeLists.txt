--- conflicted
+++ resolved
@@ -1,19 +1,11 @@
-<<<<<<< HEAD
 # Copyright (c) 2012-2014 Konstantin Isakov <ikm@zbackup.org>
 # Part of ZBackup. Licensed under GNU GPLv2 or later + OpenSSL, see LICENSE
-=======
-# Copyright (c) 2012-2013 Konstantin Isakov <ikm@zbackup.org>
-# Part of ZBackup. Licensed under GNU GPLv2 or later
 # modified by Benjamin Koch <bbbsnowball@gmail.com>
->>>>>>> 8b0846bc
 
 cmake_minimum_required( VERSION 2.8.2 )
 project( zbackup )
 
-if( ${CMAKE_VERSION} VERSION_LESS "2.8.9" )
-  # Use the included FindLibLZMA then
-  set( CMAKE_MODULE_PATH "${CMAKE_CURRENT_SOURCE_DIR}/cmake" )
-endif()
+set( CMAKE_MODULE_PATH "${CMAKE_CURRENT_SOURCE_DIR}/cmake" )
 
 set( CMAKE_BUILD_TYPE Release )
 
@@ -48,7 +40,6 @@
   set(LIBLZO_LIBRARIES)
 endif (LIBLZO_FOUND)
 
-
 file( GLOB sourceFiles "*.cc" )
 add_executable( zbackup ${sourceFiles} ${protoSrcs} ${protoHdrs} )
 
