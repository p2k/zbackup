<<<<<<< HEAD
// Copyright (c) 2012-2014 Konstantin Isakov <ikm@zbackup.org>
// Part of ZBackup. Licensed under GNU GPLv2 or later + OpenSSL, see LICENSE
=======
// Copyright (c) 2012-2013 Konstantin Isakov <ikm@zbackup.org>
// Part of ZBackup. Licensed under GNU GPLv2 or later
// modified by Benjamin Koch <bbbsnowball@gmail.com>
>>>>>>> 8b0846bc

#include <ctype.h>
#include <stdint.h>
#include <stdio.h>
#include <stdlib.h>
#include <string.h>
#include <time.h>
#include <unistd.h>
#include <vector>
#include <bitset>

#include "backup_creator.hh"
#include "backup_file.hh"
#include "backup_restorer.hh"
#include "compression.hh"
#include "debug.hh"
#include "dir.hh"
#include "encryption_key.hh"
#include "ex.hh"
#include "file.hh"
#include "mt.hh"
#include "sha256.hh"
#include "sptr.hh"
#include "storage_info_file.hh"
#include "zbackup.hh"
#include "index_file.hh"
#include "bundle.hh"
#include "zcollector.hh"

using std::vector;
<<<<<<< HEAD
using std::bitset;
using std::iterator;
=======

Paths::Paths( string const & storageDir ): storageDir( storageDir )
{
}

string Paths::getTmpPath()
{
  return string( Dir::addPath( storageDir, "tmp" ) );
}

string Paths::getBundlesPath()
{
  return string( Dir::addPath( storageDir, "bundles" ) );
}

string Paths::getStorageInfoPath()
{
  return string( Dir::addPath( storageDir, "info" ) );
}

string Paths::getIndexPath()
{
  return string( Dir::addPath( storageDir, "index" ) );
}

string Paths::getBackupsPath()
{
  return string( Dir::addPath( storageDir, "backups" ) );
}

ZBackupBase::ZBackupBase( string const & storageDir, string const & password ):
  Paths( storageDir ), storageInfo( loadStorageInfo() ),
  encryptionkey( password, storageInfo.has_encryption_key() ?
                   &storageInfo.encryption_key() : 0 ),
  tmpMgr( getTmpPath() ),
  chunkIndex( encryptionkey, tmpMgr, getIndexPath() )
{
}

StorageInfo ZBackupBase::loadStorageInfo()
{
  StorageInfo storageInfo;

  StorageInfoFile::load( getStorageInfoPath(), storageInfo );

  return storageInfo;
}

void ZBackupBase::initStorage( string const & storageDir,
                               string const & password,
                               bool isEncrypted )
{
  StorageInfo storageInfo;
  // TODO: make the following configurable
  storageInfo.set_chunk_max_size( 65536 );
  storageInfo.set_bundle_max_payload_size( 0x200000 );

  if ( isEncrypted )
    EncryptionKey::generate( password,
                             *storageInfo.mutable_encryption_key() );

  storageInfo.set_default_compression_method( Compression::CompressionMethod::defaultCompression->getName() );

  Paths paths( storageDir );

  if ( !Dir::exists( storageDir ) )
    Dir::create( storageDir );

  if ( !Dir::exists( paths.getBundlesPath() ) )
    Dir::create( paths.getBundlesPath() );

  if ( !Dir::exists( paths.getBackupsPath() ) )
    Dir::create( paths.getBackupsPath() );

  if ( !Dir::exists( paths.getIndexPath() ) )
    Dir::create( paths.getIndexPath() );

  string storageInfoPath( paths.getStorageInfoPath() );

  if ( File::exists( storageInfoPath ) )
    throw exWontOverwrite( storageInfoPath );

  StorageInfoFile::save( storageInfoPath, storageInfo );
}

string ZBackupBase::deriveStorageDirFromBackupsFile( string const &
                                                     backupsFile )
{
  // TODO: handle cases when there's a backup/ folder within the backup/ folder
  // correctly
  string realPath = Dir::getRealPath( Dir::getDirName( backupsFile ) );
  size_t pos;
  if ( realPath.size() >= 8 && strcmp( realPath.c_str() + realPath.size() - 8,
                                       "/backups") == 0 )
    pos = realPath.size() - 8;
  else
    pos = realPath.rfind( "/backups/" );
  if ( pos == string::npos )
    throw exCantDeriveStorageDir( backupsFile );
  else
    return realPath.substr( 0, pos );
}
>>>>>>> 8b0846bc

void ZBackupBase::useDefaultCompressionMethod()
{
  std::string compression_method_name = storageInfo.default_compression_method();
  const_sptr<Compression::CompressionMethod> compression
      = Compression::CompressionMethod::findCompression( compression_method_name );
  Compression::CompressionMethod::defaultCompression = compression;
}

ZBackup::ZBackup( string const & storageDir, string const & password,
                  size_t threads ):
  ZBackupBase( storageDir, password ),
  chunkStorageWriter( storageInfo, encryptionkey, tmpMgr, chunkIndex,
                      getBundlesPath(), getIndexPath(), threads )
{
}

void ZBackup::backupFromStdin( string const & outputFileName )
{
  if ( isatty( fileno( stdin ) ) )
    throw exWontReadFromTerminal();

  if ( File::exists( outputFileName ) )
    throw exWontOverwrite( outputFileName );

  Sha256 sha256;
  BackupCreator backupCreator( storageInfo, chunkIndex, chunkStorageWriter );

  time_t startTime = time( 0 );
  uint64_t totalDataSize = 0;

  for ( ; ; )
  {
    size_t toRead = backupCreator.getInputBufferSize();
//    dPrintf( "Reading up to %u bytes from stdin\n", toRead );

    void * inputBuffer = backupCreator.getInputBuffer();
    size_t rd = fread( inputBuffer, 1, toRead, stdin );

    if ( !rd )
    {
      if ( feof( stdin ) )
      {
        dPrintf( "No more input on stdin\n" );
        break;
      }
      else
        throw exStdinError();
    }

    sha256.add( inputBuffer, rd );

    backupCreator.handleMoreData( rd );

    totalDataSize += rd;
  }

  // Finish up with the creator
  backupCreator.finish();

  string serialized;
  backupCreator.getBackupData( serialized );

  BackupInfo info;

  info.set_sha256( sha256.finish() );
  info.set_size( totalDataSize );

  // Shrink the serialized data iteratively until it wouldn't shrink anymore
  for ( ; ; )
  {
    BackupCreator backupCreator( storageInfo, chunkIndex, chunkStorageWriter );
    char const * ptr = serialized.data();
    size_t left = serialized.size();
    while( left )
    {
      size_t bufferSize = backupCreator.getInputBufferSize();
      size_t toCopy = bufferSize > left ? left : bufferSize;

      memcpy( backupCreator.getInputBuffer(), ptr, toCopy );
      backupCreator.handleMoreData( toCopy );
      ptr += toCopy;
      left -= toCopy;
    }

    backupCreator.finish();

    string newGen;
    backupCreator.getBackupData( newGen );

    if ( newGen.size() < serialized.size() )
    {
      serialized.swap( newGen );
      info.set_iterations( info.iterations() + 1 );
    }
    else
      break;
  }

  dPrintf( "Iterations: %u\n", info.iterations() );

  info.mutable_backup_data()->swap( serialized );

  info.set_time( time( 0 ) - startTime );

  // Commit the bundles to the disk before creating the final output file
  chunkStorageWriter.commit();

  // Now save the resulting BackupInfo

  sptr< TemporaryFile > tmpFile = tmpMgr.makeTemporaryFile();
  BackupFile::save( tmpFile->getFileName(), encryptionkey, info );
  tmpFile->moveOverTo( outputFileName );
}

ZRestore::ZRestore( string const & storageDir, string const & password,
                    size_t cacheSize ):
  ZBackupBase( storageDir, password ),
  chunkStorageReader( storageInfo, encryptionkey, chunkIndex, getBundlesPath(),
                      cacheSize )
{
}

void ZRestore::restoreToStdin( string const & inputFileName )
{
  if ( isatty( fileno( stdout ) ) )
    throw exWontWriteToTerminal();

  BackupInfo backupInfo;

  BackupFile::load( inputFileName, encryptionkey, backupInfo );

  string backupData;

  // Perform the iterations needed to get to the actual user backup data
  BackupRestorer::restoreIterations( chunkStorageReader, backupInfo, backupData, NULL );

  struct StdoutWriter: public DataSink
  {
    Sha256 sha256;

    virtual void saveData( void const * data, size_t size )
    {
      sha256.add( data, size );
      if ( fwrite( data, size, 1, stdout ) != 1 )
        throw exStdoutError();
    }
  } stdoutWriter;

  BackupRestorer::restore( chunkStorageReader, backupData, &stdoutWriter, NULL );

  if ( stdoutWriter.sha256.finish() != backupInfo.sha256() )
    throw exChecksumError();
}

ZExchange::ZExchange( string const & srcStorageDir, string const & srcPassword,
                    string const & dstStorageDir, string const & dstPassword,
                    bool prohibitChunkIndexLoading ):
  srcZBackupBase( srcStorageDir, srcPassword, prohibitChunkIndexLoading ),
  dstZBackupBase( dstStorageDir, dstPassword, prohibitChunkIndexLoading )
{
}

void ZExchange::exchange( string const & srcPath, string const & dstPath,
    bitset< BackupExchanger::Flags > const & exchange )
{
  vector< BackupExchanger::PendingExchangeRename > pendingExchangeRenames;

  if ( exchange.test( BackupExchanger::bundles ) )
  {
    verbosePrintf( "Searching for bundles...\n" );

    vector< string > bundles = BackupExchanger::recreateDirectories(
        srcZBackupBase.getBundlesPath(), dstZBackupBase.getBundlesPath() );

    for ( std::vector< string >::iterator it = bundles.begin(); it != bundles.end(); ++it )
    {
      verbosePrintf( "Processing bundle file %s... ", it->c_str() );
      string outputFileName ( Dir::addPath( dstZBackupBase.getBundlesPath(), *it ) );
      if ( !File::exists( outputFileName ) )
      {
        sptr< Bundle::Reader > reader = new Bundle::Reader( Dir::addPath (
              srcZBackupBase.getBundlesPath(), *it ), srcZBackupBase.encryptionkey, true );
        sptr< Bundle::Creator > creator = new Bundle::Creator;
        sptr< TemporaryFile > bundleTempFile = dstZBackupBase.tmpMgr.makeTemporaryFile();
        creator->write( bundleTempFile->getFileName(), dstZBackupBase.encryptionkey, *reader );

        if ( creator.get() && reader.get() )
        {
          creator.reset();
          reader.reset();
          pendingExchangeRenames.push_back( BackupExchanger::PendingExchangeRename(
                bundleTempFile, outputFileName ) );
          verbosePrintf( "done.\n" );
        }
      }
      else
      {
        verbosePrintf( "file exists - skipped.\n" );
      }
    }

    verbosePrintf( "Bundle exchange completed.\n" );
  }

  if ( exchange.test( BackupExchanger::index ) )
  {
    verbosePrintf( "Searching for indicies...\n" );
    vector< string > indicies = BackupExchanger::recreateDirectories(
        srcZBackupBase.getIndexPath(), dstZBackupBase.getIndexPath() );

    for ( std::vector< string >::iterator it = indicies.begin(); it != indicies.end(); ++it )
    {
      verbosePrintf( "Processing index file %s... ", it->c_str() );
      string outputFileName ( Dir::addPath( dstZBackupBase.getIndexPath(), *it ) );
      if ( !File::exists( outputFileName ) )
      {
        sptr< IndexFile::Reader > reader = new IndexFile::Reader( srcZBackupBase.encryptionkey,
                                 Dir::addPath( srcZBackupBase.getIndexPath(), *it ) );
        sptr< TemporaryFile > indexTempFile = dstZBackupBase.tmpMgr.makeTemporaryFile();
        sptr< IndexFile::Writer > writer = new IndexFile::Writer( dstZBackupBase.encryptionkey,
            indexTempFile->getFileName() );

        BundleInfo bundleInfo;
        Bundle::Id bundleId;
        while( reader->readNextRecord( bundleInfo, bundleId ) )
        {
          writer->add( bundleInfo, bundleId );
        }

        if ( writer.get() && reader.get() )
        {
          writer.reset();
          reader.reset();
          pendingExchangeRenames.push_back( BackupExchanger::PendingExchangeRename(
                indexTempFile, outputFileName ) );
          verbosePrintf( "done.\n" );
        }
      }
      else
      {
        verbosePrintf( "file exists - skipped.\n" );
      }
    }

    verbosePrintf( "Index exchange completed.\n" );
  }

  if ( exchange.test( BackupExchanger::backups ) )
  {
    BackupInfo backupInfo;

    verbosePrintf( "Searching for backups...\n" );
    vector< string > backups = BackupExchanger::recreateDirectories(
        srcZBackupBase.getBackupsPath(), dstZBackupBase.getBackupsPath() );

    for ( std::vector< string >::iterator it = backups.begin(); it != backups.end(); ++it )
    {
      verbosePrintf( "Processing backup file %s... ", it->c_str() );
      string outputFileName ( Dir::addPath( dstZBackupBase.getBackupsPath(), *it ) );
      if ( !File::exists( outputFileName ) )
      {
        BackupFile::load( Dir::addPath( srcZBackupBase.getBackupsPath(), *it ),
            srcZBackupBase.encryptionkey, backupInfo );
        sptr< TemporaryFile > tmpFile = dstZBackupBase.tmpMgr.makeTemporaryFile();
        BackupFile::save( tmpFile->getFileName(), dstZBackupBase.encryptionkey,
            backupInfo );
        pendingExchangeRenames.push_back( BackupExchanger::PendingExchangeRename(
                tmpFile, outputFileName ) );
        verbosePrintf( "done.\n" );
      }
      else
      {
        verbosePrintf( "file exists - skipped.\n" );
      }
    }

    verbosePrintf( "Backup exchange completed.\n" );
  }

  if ( pendingExchangeRenames.size() > 0 )
  {
    verbosePrintf( "Moving files from temp directory to appropriate places... " );
    for ( size_t x = pendingExchangeRenames.size(); x--; )
    {
      BackupExchanger::PendingExchangeRename & r = pendingExchangeRenames[ x ];
      r.first->moveOverTo( r.second );
      if ( r.first.get() )
      {
        r.first.reset();
      }
    }
    pendingExchangeRenames.clear();
    verbosePrintf( "done.\n" );
  }
}

DEF_EX( exExchangeWithLessThanTwoKeys, "Specify password flag (--non-encrypted or --password-file)"
   " for import/export operation twice (first for source and second for destination)", std::exception )
DEF_EX( exNonEncryptedWithKey, "--non-encrypted and --password-file are incompatible", std::exception )
DEF_EX( exSpecifyEncryptionOptions, "Specify either --password-file or --non-encrypted", std::exception )
DEF_EX_STR( exInvalidThreadsValue, "Invalid threads value specified:", std::exception )

int main( int argc, char *argv[] )
{
  try
  {
    size_t const defaultThreads = getNumberOfCpus();
    size_t threads = defaultThreads;
    size_t const defaultCacheSizeMb = 40;
    size_t cacheSizeMb = defaultCacheSizeMb;
    bool printHelp = false;
    bool forcedCompressionMethod = false;
    vector< char const * > args;
    vector< string > passwords;
    bitset< BackupExchanger::Flags > exchange;

    for( int x = 1; x < argc; ++x )
    {
      if ( strcmp( argv[ x ], "--password-file" ) == 0 && x + 1 < argc )
      {
        // Read the password
        char const * passwordFile = argv[ x + 1 ];
        string passwordData;
        if ( passwordFile )
        {
          File f( passwordFile, File::ReadOnly );
          passwordData.resize( f.size() );
          f.read( &passwordData[ 0 ], passwordData.size() );

          // If the password ends with \n, remove that last \n. Many editors will
          // add \n there even if a user doesn't want them to
          if ( !passwordData.empty() &&
               passwordData[ passwordData.size() - 1 ] == '\n' )
            passwordData.resize( passwordData.size() - 1 );
          passwords.push_back( passwordData );
        }
        ++x;
      }
      else
      if ( strcmp( argv[ x ], "--exchange" ) == 0 && x + 1 < argc )
      {
        char const * exchangeValue = argv[ x + 1 ];
        if ( strcmp( exchangeValue, "backups" ) == 0 )
          exchange.set( BackupExchanger::backups );
        else
        if ( strcmp( exchangeValue, "bundles" ) == 0 )
          exchange.set( BackupExchanger::bundles );
        else
        if ( strcmp( exchangeValue, "index" ) == 0 )
          exchange.set( BackupExchanger::index );
        else
        {
          fprintf( stderr, "Invalid exchange value specified: %s\n"
                   "Must be one of the following: backups, bundles, index\n",
                   exchangeValue );
          return EXIT_FAILURE;
        }

        ++x;
      }
      else
      if ( strcmp( argv[ x ], "--non-encrypted" ) == 0 )
      {
          passwords.push_back( "" );
      }
      else
      if ( strcmp( argv[ x ], "--silent" ) == 0 )
        verboseMode = false;
      else
      if ( strcmp( argv[ x ], "--threads" ) == 0 && x + 1 < argc )
      {
        int n;
        if ( sscanf( argv[ x + 1 ], "%zu %n", &threads, &n ) != 1 ||
             argv[ x + 1 ][ n ] || threads < 1 )
          throw exInvalidThreadsValue( argv[ x + 1 ] );
        ++x;
      }
      else
      if ( strcmp( argv[ x ], "--cache-size" ) == 0 && x + 1 < argc )
      {
        char suffix[ 16 ];
        int n;
        if ( sscanf( argv[ x + 1 ], "%zu %15s %n",
                     &cacheSizeMb, suffix, &n ) == 2 && !argv[ x + 1 ][ n ] )
        {
          // Check the suffix
          for ( char * c = suffix; *c; ++c )
            *c = tolower( *c );

          if ( strcmp( suffix, "mb" ) != 0 )
          {
            fprintf( stderr, "Invalid suffix specified in cache size: %s. "
                     "The only supported suffix is 'mb' for megabytes\n",
                     argv[ x + 1 ] );
            return EXIT_FAILURE;
          }

          ++x;
        }
        else
        {
          fprintf( stderr, "Invalid cache size value specified: %s. "
                   "Must be a number with the 'mb' suffix, e.g. '100mb'\n",
                   argv[ x + 1 ] );
          return EXIT_FAILURE;
        }
      }
      else
      if ( strcmp( argv[ x ], "--compression" ) == 0 && x + 1 < argc )
      {
        forcedCompressionMethod = true;

        // next argument names the compression method
        ++x;
        if ( strcmp( argv[ x ], "lzma" ) == 0 )
        {
          const_sptr<Compression::CompressionMethod> lzma = Compression::CompressionMethod::findCompression( "lzma" );
          if ( !lzma )
          {
            fprintf( stderr, "zbackup is compiled without LZMA support, but the code "
              "would support it. If you install liblzma (including development files) "
              "and recompile zbackup, you can use LZMA.\n" );
            return EXIT_FAILURE;
          }
          Compression::CompressionMethod::defaultCompression = lzma;
        }
        else
        if ( strcmp( argv[ x ], "lzo" ) == 0 )
        {
          const_sptr<Compression::CompressionMethod> lzo = Compression::CompressionMethod::findCompression( "lzo1x_1" );
          if ( !lzo )
          {
            fprintf( stderr, "zbackup is compiled without LZO support, but the code "
              "would support it. If you install liblzo2 (including development files) "
              "and recompile zbackup, you can use LZO.\n" );
            return EXIT_FAILURE;
          }
          Compression::CompressionMethod::defaultCompression = lzo;
        }
        else
        {
          fprintf( stderr, "zbackup doesn't support compression method '%s'. You may need a newer version.\n",
            argv[ x ] );
          return EXIT_FAILURE;
        }
      }
      else
      if ( strcmp( argv[ x ], "--help" ) == 0 || strcmp( argv[ x ], "-h" ) == 0 )
      {
        printHelp = true;
      }
      else
        args.push_back( argv[ x ] );
    }

<<<<<<< HEAD
    if ( args.size() < 1 ||
        ( args.size() == 1 &&
          ( strcmp( args[ 0 ], "-h" ) == 0 || strcmp( args[ 0 ], "--help" ) == 0 )
        )
       )
=======
    if ( nonEncrypted && passwordFile )
      throw exNonEncryptedWithKey();

    if ( args.size() < 1 || printHelp )
>>>>>>> 8b0846bc
    {
      fprintf( stderr,
"ZBackup, a versatile deduplicating backup tool, version 1.3\n"
"Copyright (c) 2012-2014 Konstantin Isakov <ikm@zbackup.org>\n"
"Comes with no warranty. Licensed under GNU GPLv2 or later + OpenSSL.\n"
"Visit the project's home page at http://zbackup.org/\n\n"

"Usage: %s [flags] <command> [command args]\n"
"  Flags: --non-encrypted|--password-file <file>\n"
"          password flag should be specified twice if import/export\n"
"          command specified\n"
"         --silent (default is verbose)\n"
"         --threads <number> (default is %zu on your system)\n"
"         --cache-size <number> MB (default is %zu)\n"
<<<<<<< HEAD
"         --exchange [backups|bundles|index] (can be\n"
"          specified multiple times)\n"
"         --help|-h show this message\n"
=======
"         --compression <compression> (compression is lzma or lzo, default is lzma)\n"
>>>>>>> 8b0846bc
"  Commands:\n"
"    init <storage path> - initializes new storage;\n"
"    backup <backup file name> - performs a backup from stdin;\n"
"    restore <backup file name> - restores a backup to stdout;\n"
"    export <source storage path> <destination storage path> -\n"
"            performs export from source to destination storage;\n"
"    import <source storage path> <destination storage path> -\n"
"            performs import from source to destination storage;\n"
"    gc <storage path> - performs chunk garbage collection.\n"
"  For export/import storage path must be valid (initialized) storage.\n"
"", *argv,
               defaultThreads, defaultCacheSizeMb );
      return EXIT_FAILURE;
    }

    if ( passwords.size() > 1 &&
        ( ( passwords[ 0 ].empty() && !passwords[ 1 ].empty() ) ||
          ( !passwords[ 0 ].empty() && passwords[ 1 ].empty() ) ) &&
        ( strcmp( args[ 0 ], "export" ) != 0 && strcmp( args[ 0 ], "import" ) != 0 ) )
      throw exNonEncryptedWithKey();
    else
      if ( passwords.size() < 2 &&
          ( strcmp( args[ 0 ], "export" ) == 0 || strcmp( args[ 0 ], "import" ) == 0 ) )
        throw exExchangeWithLessThanTwoKeys();
    else
      if ( passwords.size() < 1 )
        throw exSpecifyEncryptionOptions();

    if ( strcmp( args[ 0 ], "init" ) == 0 )
    {
      // Perform the init
      if ( args.size() != 2 )
      {
        fprintf( stderr, "Usage: %s init <storage path>\n", *argv );
        return EXIT_FAILURE;
      }

      ZBackup::initStorage( args[ 1 ], passwords[ 0 ], !passwords[ 0 ].empty() );
    }
    else
    if ( strcmp( args[ 0 ], "backup" ) == 0 )
    {
      // Perform the backup
      if ( args.size() != 2 )
      {
        fprintf( stderr, "Usage: %s backup <backup file name>\n",
                 *argv );
        return EXIT_FAILURE;
      }
      ZBackup zb( ZBackup::deriveStorageDirFromBackupsFile( args[ 1 ] ),
<<<<<<< HEAD
                  passwords[ 0 ], threads );
=======
                  passwordData, threads );
      if ( !forcedCompressionMethod )
        zb.useDefaultCompressionMethod();
>>>>>>> 8b0846bc
      zb.backupFromStdin( args[ 1 ] );
    }
    else
    if ( strcmp( args[ 0 ], "restore" ) == 0 )
    {
      // Perform the restore
      if ( args.size() != 2 )
      {
        fprintf( stderr, "Usage: %s restore <backup file name>\n",
                 *argv );
        return EXIT_FAILURE;
      }
      ZRestore zr( ZRestore::deriveStorageDirFromBackupsFile( args[ 1 ] ),
<<<<<<< HEAD
                   passwords[ 0 ], cacheSizeMb * 1048576 );
=======
                   passwordData, cacheSizeMb * 1048576 );
      if ( !forcedCompressionMethod )
        zr.useDefaultCompressionMethod();
>>>>>>> 8b0846bc
      zr.restoreToStdin( args[ 1 ] );
    }
    else
    if ( strcmp( args[ 0 ], "export" ) == 0 || strcmp( args[ 0 ], "import" ) == 0 )
    {
      if ( args.size() != 3 )
      {
        fprintf( stderr, "Usage: %s %s <source storage path> <destination storage path>\n",
                 *argv, args[ 0 ] );
        return EXIT_FAILURE;
      }
      if ( exchange.none() )
      {
        fprintf( stderr, "Specify any --exchange flag\n" );
        return EXIT_FAILURE;
      }

      int src, dst;
      if ( strcmp( args[ 0 ], "export" ) == 0 )
      {
        src = 1;
        dst = 2;
      }
      else
      if ( strcmp( args[ 0 ], "import" ) == 0 )
      {
        src = 2;
        dst = 1;
      }
      dPrintf( "%s src: %s\n", args[ 0 ], args[ src ] );
      dPrintf( "%s dst: %s\n", args[ 0 ], args[ dst ] );

      ZExchange ze( ZBackupBase::deriveStorageDirFromBackupsFile( args[ src ], true ),
                    passwords[ src - 1 ],
                    ZBackupBase::deriveStorageDirFromBackupsFile( args[ dst ], true ),
                    passwords[ dst - 1 ],
                    true );
      ze.exchange( args[ src ], args[ dst ], exchange );
    }
    else
    if ( strcmp( args[ 0 ], "gc" ) == 0 )
    {
      // Perform the restore
      if ( args.size() != 2 )
      {
        fprintf( stderr, "Usage: %s gc <backup directory>\n",
                 *argv );
        return EXIT_FAILURE;
      }
      ZCollector zr( args[ 1 ], passwords[ 0 ], threads, cacheSizeMb * 1048576 );
      zr.gc();
    }
    else
    {
      fprintf( stderr, "Error: unknown command line option: %s\n", args[ 0 ] );
      return EXIT_FAILURE;
    }
  }
  catch( std::exception & e )
  {
    fprintf( stderr, "%s\n", e.what() );
    return EXIT_FAILURE;
  }
  return EXIT_SUCCESS;
}<|MERGE_RESOLUTION|>--- conflicted
+++ resolved
@@ -1,11 +1,6 @@
-<<<<<<< HEAD
 // Copyright (c) 2012-2014 Konstantin Isakov <ikm@zbackup.org>
 // Part of ZBackup. Licensed under GNU GPLv2 or later + OpenSSL, see LICENSE
-=======
-// Copyright (c) 2012-2013 Konstantin Isakov <ikm@zbackup.org>
-// Part of ZBackup. Licensed under GNU GPLv2 or later
 // modified by Benjamin Koch <bbbsnowball@gmail.com>
->>>>>>> 8b0846bc
 
 #include <ctype.h>
 #include <stdint.h>
@@ -36,121 +31,8 @@
 #include "zcollector.hh"
 
 using std::vector;
-<<<<<<< HEAD
 using std::bitset;
 using std::iterator;
-=======
-
-Paths::Paths( string const & storageDir ): storageDir( storageDir )
-{
-}
-
-string Paths::getTmpPath()
-{
-  return string( Dir::addPath( storageDir, "tmp" ) );
-}
-
-string Paths::getBundlesPath()
-{
-  return string( Dir::addPath( storageDir, "bundles" ) );
-}
-
-string Paths::getStorageInfoPath()
-{
-  return string( Dir::addPath( storageDir, "info" ) );
-}
-
-string Paths::getIndexPath()
-{
-  return string( Dir::addPath( storageDir, "index" ) );
-}
-
-string Paths::getBackupsPath()
-{
-  return string( Dir::addPath( storageDir, "backups" ) );
-}
-
-ZBackupBase::ZBackupBase( string const & storageDir, string const & password ):
-  Paths( storageDir ), storageInfo( loadStorageInfo() ),
-  encryptionkey( password, storageInfo.has_encryption_key() ?
-                   &storageInfo.encryption_key() : 0 ),
-  tmpMgr( getTmpPath() ),
-  chunkIndex( encryptionkey, tmpMgr, getIndexPath() )
-{
-}
-
-StorageInfo ZBackupBase::loadStorageInfo()
-{
-  StorageInfo storageInfo;
-
-  StorageInfoFile::load( getStorageInfoPath(), storageInfo );
-
-  return storageInfo;
-}
-
-void ZBackupBase::initStorage( string const & storageDir,
-                               string const & password,
-                               bool isEncrypted )
-{
-  StorageInfo storageInfo;
-  // TODO: make the following configurable
-  storageInfo.set_chunk_max_size( 65536 );
-  storageInfo.set_bundle_max_payload_size( 0x200000 );
-
-  if ( isEncrypted )
-    EncryptionKey::generate( password,
-                             *storageInfo.mutable_encryption_key() );
-
-  storageInfo.set_default_compression_method( Compression::CompressionMethod::defaultCompression->getName() );
-
-  Paths paths( storageDir );
-
-  if ( !Dir::exists( storageDir ) )
-    Dir::create( storageDir );
-
-  if ( !Dir::exists( paths.getBundlesPath() ) )
-    Dir::create( paths.getBundlesPath() );
-
-  if ( !Dir::exists( paths.getBackupsPath() ) )
-    Dir::create( paths.getBackupsPath() );
-
-  if ( !Dir::exists( paths.getIndexPath() ) )
-    Dir::create( paths.getIndexPath() );
-
-  string storageInfoPath( paths.getStorageInfoPath() );
-
-  if ( File::exists( storageInfoPath ) )
-    throw exWontOverwrite( storageInfoPath );
-
-  StorageInfoFile::save( storageInfoPath, storageInfo );
-}
-
-string ZBackupBase::deriveStorageDirFromBackupsFile( string const &
-                                                     backupsFile )
-{
-  // TODO: handle cases when there's a backup/ folder within the backup/ folder
-  // correctly
-  string realPath = Dir::getRealPath( Dir::getDirName( backupsFile ) );
-  size_t pos;
-  if ( realPath.size() >= 8 && strcmp( realPath.c_str() + realPath.size() - 8,
-                                       "/backups") == 0 )
-    pos = realPath.size() - 8;
-  else
-    pos = realPath.rfind( "/backups/" );
-  if ( pos == string::npos )
-    throw exCantDeriveStorageDir( backupsFile );
-  else
-    return realPath.substr( 0, pos );
-}
->>>>>>> 8b0846bc
-
-void ZBackupBase::useDefaultCompressionMethod()
-{
-  std::string compression_method_name = storageInfo.default_compression_method();
-  const_sptr<Compression::CompressionMethod> compression
-      = Compression::CompressionMethod::findCompression( compression_method_name );
-  Compression::CompressionMethod::defaultCompression = compression;
-}
 
 ZBackup::ZBackup( string const & storageDir, string const & password,
                   size_t threads ):
@@ -599,18 +481,7 @@
         args.push_back( argv[ x ] );
     }
 
-<<<<<<< HEAD
-    if ( args.size() < 1 ||
-        ( args.size() == 1 &&
-          ( strcmp( args[ 0 ], "-h" ) == 0 || strcmp( args[ 0 ], "--help" ) == 0 )
-        )
-       )
-=======
-    if ( nonEncrypted && passwordFile )
-      throw exNonEncryptedWithKey();
-
     if ( args.size() < 1 || printHelp )
->>>>>>> 8b0846bc
     {
       fprintf( stderr,
 "ZBackup, a versatile deduplicating backup tool, version 1.3\n"
@@ -625,13 +496,10 @@
 "         --silent (default is verbose)\n"
 "         --threads <number> (default is %zu on your system)\n"
 "         --cache-size <number> MB (default is %zu)\n"
-<<<<<<< HEAD
 "         --exchange [backups|bundles|index] (can be\n"
 "          specified multiple times)\n"
+"         --compression <compression> <lzma|lzo> (default is lzma)\n"
 "         --help|-h show this message\n"
-=======
-"         --compression <compression> (compression is lzma or lzo, default is lzma)\n"
->>>>>>> 8b0846bc
 "  Commands:\n"
 "    init <storage path> - initializes new storage;\n"
 "    backup <backup file name> - performs a backup from stdin;\n"
@@ -682,13 +550,9 @@
         return EXIT_FAILURE;
       }
       ZBackup zb( ZBackup::deriveStorageDirFromBackupsFile( args[ 1 ] ),
-<<<<<<< HEAD
                   passwords[ 0 ], threads );
-=======
-                  passwordData, threads );
       if ( !forcedCompressionMethod )
         zb.useDefaultCompressionMethod();
->>>>>>> 8b0846bc
       zb.backupFromStdin( args[ 1 ] );
     }
     else
@@ -702,13 +566,9 @@
         return EXIT_FAILURE;
       }
       ZRestore zr( ZRestore::deriveStorageDirFromBackupsFile( args[ 1 ] ),
-<<<<<<< HEAD
                    passwords[ 0 ], cacheSizeMb * 1048576 );
-=======
-                   passwordData, cacheSizeMb * 1048576 );
       if ( !forcedCompressionMethod )
         zr.useDefaultCompressionMethod();
->>>>>>> 8b0846bc
       zr.restoreToStdin( args[ 1 ] );
     }
     else
