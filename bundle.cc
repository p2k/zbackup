--- conflicted
+++ resolved
@@ -1,11 +1,6 @@
-<<<<<<< HEAD
 // Copyright (c) 2012-2014 Konstantin Isakov <ikm@zbackup.org>
 // Part of ZBackup. Licensed under GNU GPLv2 or later + OpenSSL, see LICENSE
-=======
-// Copyright (c) 2012-2013 Konstantin Isakov <ikm@zbackup.org>
-// Part of ZBackup. Licensed under GNU GPLv2 or later
 // modified by Benjamin Koch <bbbsnowball@gmail.com>
->>>>>>> 8b0846bc
 
 #include <stdint.h>
 
@@ -15,11 +10,8 @@
 #include "encryption.hh"
 #include "hex.hh"
 #include "message.hh"
-<<<<<<< HEAD
 #include "adler32.hh"
-=======
 #include "compression.hh"
->>>>>>> 8b0846bc
 
 namespace Bundle {
 
@@ -176,19 +168,11 @@
 
   payload.resize( payloadSize );
 
-<<<<<<< HEAD
   if ( prohibitProcessing )
     return;
 
-  lzma_stream strm = LZMA_STREAM_INIT;
-
-  lzma_ret ret;
-
-  ret = lzma_stream_decoder( &strm, UINT64_MAX, 0 );
-  CHECK( ret == LZMA_OK,"lzma_stream_decoder error: %d", (int) ret );
-=======
-  sptr<Compression::EnDecoder> decoder = Compression::CompressionMethod::findCompression( header.compression_method() )->createDecoder();
->>>>>>> 8b0846bc
+  sptr<Compression::EnDecoder> decoder = Compression::CompressionMethod::findCompression(
+                                           header.compression_method() )->createDecoder();
 
   decoder->setOutput( &payload[ 0 ], payload.size() );
 
